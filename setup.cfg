[metadata]
name = rp2
<<<<<<< HEAD
version = 1.0.4
description = Privacy-focused, free, open-source cryptocurrency US tax calculator: it handles multiple coins/exchanges and computes long/short-term capital gains, cost bases, in/out lot relationships/fractioning, and account balances. It supports FIFO, LIFO and HIFO, it features transparent computation for easy result verification, and it generates data that tax accountants can understand, even if they are not cryptocurrency experts (e.g. form 8949).
=======
version = 1.0.5
description = Privacy-focused, free, open-source cryptocurrency US tax calculator: it handles multiple coins/exchanges and computes long/short-term capital gains, cost bases, in/out lot relationships/fractioning, and account balances. It supports FIFO and LIFO, it features transparent computation for easy result verification, and it generates data that tax accountants can understand, even if they are not cryptocurrency experts (e.g. form 8949).
>>>>>>> ca69017a

long_description_content_type = text/markdown
long_description = file: README.md, CHANGELOG.md
keywords = accounting, altcoin, bitcoin, BTC, capital gains, cost basis, crypto, cryptocurrency, ETH, ethereum, finance, form 8949, NFT, privacy, wallet, tax
license = Apache License 2.0
author = eprbell
url = https://github.com/eprbell/rp2
classifiers =
    Development Status :: 5 - Production/Stable
    Intended Audience :: End Users/Desktop
    License :: OSI Approved :: Apache Software License
    Operating System :: OS Independent
    Programming Language :: Python :: 3.7
    Programming Language :: Python :: 3.8
    Programming Language :: Python :: 3.9
    Programming Language :: Python :: 3.10
    Topic :: Office/Business :: Financial :: Accounting
    Topic :: Utilities
project_urls =
    Source Code = https://github.com/eprbell/rp2
    Developer Documentation = https://github.com/eprbell/rp2/blob/main/README.dev.md
    User Documentation = https://github.com/eprbell/rp2/blob/main/README.md
    Contact = https://eprbell.github.io/eprbell/about.html

[options]
package_dir =
    = src
packages = find:
install_requires =
    jsonschema>=3.2.0
    python-dateutil>=2.8.2
    pyexcel-ezodf>=0.3.4

[options.extras_require]
dev =
    autopep8
    bandit
    black
    bumpversion
    flake8
    isort
    mypy==0.942
    pep8
    pre-commit
    pylint
    pytest
    pytest-mock
    rope
    types-jsonschema
    types-python-dateutil

[options.packages.find]
where = src
include_package_data = True
zip_safe = False
python_requires = >=3.7

[options.package_data]
rp2 = py.typed
* = *.ods

[options.entry_points]
console_scripts =
    rp2_us = rp2.plugin.country.us:rp2_entry
    rp2_jp = rp2.plugin.country.jp:rp2_entry<|MERGE_RESOLUTION|>--- conflicted
+++ resolved
@@ -1,12 +1,7 @@
 [metadata]
 name = rp2
-<<<<<<< HEAD
-version = 1.0.4
+version = 1.0.5
 description = Privacy-focused, free, open-source cryptocurrency US tax calculator: it handles multiple coins/exchanges and computes long/short-term capital gains, cost bases, in/out lot relationships/fractioning, and account balances. It supports FIFO, LIFO and HIFO, it features transparent computation for easy result verification, and it generates data that tax accountants can understand, even if they are not cryptocurrency experts (e.g. form 8949).
-=======
-version = 1.0.5
-description = Privacy-focused, free, open-source cryptocurrency US tax calculator: it handles multiple coins/exchanges and computes long/short-term capital gains, cost bases, in/out lot relationships/fractioning, and account balances. It supports FIFO and LIFO, it features transparent computation for easy result verification, and it generates data that tax accountants can understand, even if they are not cryptocurrency experts (e.g. form 8949).
->>>>>>> ca69017a
 
 long_description_content_type = text/markdown
 long_description = file: README.md, CHANGELOG.md
