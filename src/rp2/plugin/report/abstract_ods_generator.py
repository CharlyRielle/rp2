--- conflicted
+++ resolved
@@ -42,7 +42,6 @@
         template_sheets_to_keep: Set[str],
         from_date: date,
         to_date: date,
-        template_file_prefix: str = "",
     ) -> Any:
 
         Configuration.type_check_string("output_dir_path", output_dir_path)
@@ -55,17 +54,6 @@
         if Path(output_file_path).exists():
             output_file_path.unlink()
 
-<<<<<<< HEAD
-        if len(template_file_prefix) > 0 and template_file_prefix.startswith("_") is False:
-            template_file_prefix = "_" + template_file_prefix
-        template_path: str = str(
-            Path(os.path.dirname(__file__)).absolute() / Path("".join(["data/template", template_file_prefix, "_", country.country_iso_code, ".ods"]))
-        )
-        if Path(template_path).exists() is False:
-            raise Exception(f"Error: template file '{template_path}' not found.")
-
-=======
->>>>>>> 769c8386
         output_file: Any = ezodf.newdoc("ods", str(output_file_path), template=template_path)
         legend_sheet_name: str = f"__Legend_{cls.get_name()}"
         template_sheets_to_keep_with_legend: Set[str] = template_sheets_to_keep.copy()
